--- conflicted
+++ resolved
@@ -11,12 +11,6 @@
 pub(super) mod ollama;
 pub(super) mod openai;
 pub(super) mod openai_resp;
-pub(super) mod openrouter;
 pub(super) mod together;
 pub(super) mod xai;
-<<<<<<< HEAD
-pub(super) mod zai;
-pub(super) mod zhipu;
-=======
-pub(super) mod zai;
->>>>>>> 7b30e42d
+pub(super) mod zai;